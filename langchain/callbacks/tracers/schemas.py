"""Schemas for tracers."""
from __future__ import annotations

import datetime
from enum import Enum
from typing import Any, Dict, List, Optional
from uuid import UUID

from pydantic import BaseModel, Field

from langchain.schema import LLMResult


class TracerSessionBase(BaseModel):
    """Base class for TracerSession."""

    start_time: datetime.datetime = Field(default_factory=datetime.datetime.utcnow)
    name: Optional[str] = None
    extra: Optional[Dict[str, Any]] = None


class TracerSessionCreate(TracerSessionBase):
    """Create class for TracerSession."""

    pass


class TracerSession(TracerSessionBase):
    """TracerSession schema."""

    id: int


class TracerSessionV2Base(TracerSessionBase):
    """A creation class for TracerSessionV2."""

    tenant_id: UUID


<<<<<<< HEAD
=======
class TracerSessionV2Create(TracerSessionBase):
    """A creation class for TracerSessionV2."""

    pass


>>>>>>> 6032a051
class TracerSessionV2(TracerSessionV2Base):
    """TracerSession schema for the V2 API."""

    id: UUID


class BaseRun(BaseModel):
    """Base class for Run."""

    uuid: str
    parent_uuid: Optional[str] = None
    start_time: datetime.datetime = Field(default_factory=datetime.datetime.utcnow)
    end_time: datetime.datetime = Field(default_factory=datetime.datetime.utcnow)
    extra: Optional[Dict[str, Any]] = None
    execution_order: int
    child_execution_order: int
    serialized: Dict[str, Any]
    session_id: int
    error: Optional[str] = None


class LLMRun(BaseRun):
    """Class for LLMRun."""

    prompts: List[str]
    response: Optional[LLMResult] = None


class ChainRun(BaseRun):
    """Class for ChainRun."""

    inputs: Dict[str, Any]
    outputs: Optional[Dict[str, Any]] = None
    child_llm_runs: List[LLMRun] = Field(default_factory=list)
    child_chain_runs: List[ChainRun] = Field(default_factory=list)
    child_tool_runs: List[ToolRun] = Field(default_factory=list)


class ToolRun(BaseRun):
    """Class for ToolRun."""

    tool_input: str
    output: Optional[str] = None
    action: str
    child_llm_runs: List[LLMRun] = Field(default_factory=list)
    child_chain_runs: List[ChainRun] = Field(default_factory=list)
    child_tool_runs: List[ToolRun] = Field(default_factory=list)


class RunTypeEnum(str, Enum):
    """Enum for run types."""

    tool = "tool"
    chain = "chain"
    llm = "llm"


class Run(BaseModel):
    id: Optional[UUID]
    name: str
    start_time: datetime.datetime = Field(default_factory=datetime.datetime.utcnow)
    end_time: datetime.datetime = Field(default_factory=datetime.datetime.utcnow)
    extra: dict
    error: Optional[str]
    execution_order: int
    serialized: dict
    inputs: dict
    outputs: Optional[dict]
    session_id: UUID
    parent_run_id: Optional[UUID]
    reference_example_id: Optional[UUID]
    run_type: RunTypeEnum
    child_runs: List[Run] = Field(default_factory=list)


ChainRun.update_forward_refs()
ToolRun.update_forward_refs()<|MERGE_RESOLUTION|>--- conflicted
+++ resolved
@@ -37,15 +37,14 @@
     tenant_id: UUID
 
 
-<<<<<<< HEAD
-=======
-class TracerSessionV2Create(TracerSessionBase):
+class TracerSessionV2Create(TracerSessionV2Base):
     """A creation class for TracerSessionV2."""
+
+    id: Optional[UUID]
 
     pass
 
 
->>>>>>> 6032a051
 class TracerSessionV2(TracerSessionV2Base):
     """TracerSession schema for the V2 API."""
 
@@ -104,6 +103,8 @@
 
 
 class Run(BaseModel):
+    """Run schema."""
+
     id: Optional[UUID]
     name: str
     start_time: datetime.datetime = Field(default_factory=datetime.datetime.utcnow)
@@ -118,7 +119,6 @@
     parent_run_id: Optional[UUID]
     reference_example_id: Optional[UUID]
     run_type: RunTypeEnum
-    child_runs: List[Run] = Field(default_factory=list)
 
 
 ChainRun.update_forward_refs()
