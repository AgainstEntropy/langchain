--- conflicted
+++ resolved
@@ -63,43 +63,6 @@
     retry=retry_if_exception_type(LangChainTracerAPIError),
     before_sleep=before_sleep_log(logger, logging.WARNING),
 )
-<<<<<<< HEAD
-=======
-
-
-@retry_decorator
-def _get_tenant_id(
-    tenant_id: Optional[str], endpoint: Optional[str], headers: Optional[dict]
-) -> str:
-    """Get the tenant ID for the LangChain API."""
-    tenant_id_: Optional[str] = tenant_id or os.getenv("LANGCHAIN_TENANT_ID")
-    if tenant_id_:
-        return tenant_id_
-    endpoint_ = endpoint or get_endpoint()
-    headers_ = headers or get_headers()
-    response = None
-    try:
-        response = requests.get(endpoint_ + "/tenants", headers=headers_)
-        raise_for_status_with_text(response)
-    except HTTPError as e:
-        if response is not None and response.status_code == 500:
-            raise LangChainTracerAPIError(
-                f"Failed to get tenant ID from LangChain API. {e}"
-            )
-        else:
-            raise LangChainTracerUserError(
-                f"Failed to get tenant ID from LangChain API. {e}"
-            )
-    except Exception as e:
-        raise LangChainTracerError(
-            f"Failed to get tenant ID from LangChain API. {e}"
-        ) from e
-
-    tenants: List[Dict[str, Any]] = response.json()
-    if not tenants:
-        raise ValueError(f"No tenants found for URL {endpoint_}")
-    return tenants[0]["id"]
->>>>>>> 46b7181f
 
 
 class LangChainTracer(BaseTracer):
@@ -118,10 +81,6 @@
         self._headers = get_headers()
         self.example_id = example_id
         self.session_name = session_name or os.getenv("LANGCHAIN_SESSION", "default")
-<<<<<<< HEAD
-=======
-        self.session_extra = session_extra
->>>>>>> 46b7181f
         # set max_workers to 1 to process tasks in order
         self.executor = ThreadPoolExecutor(max_workers=1)
 
@@ -152,71 +111,17 @@
         self._start_trace(chat_model_run)
         self._on_chat_model_start(chat_model_run)
 
-<<<<<<< HEAD
     def _persist_run(self, run: Run) -> None:
         """The Langchain Tracer uses Post/Patch rather than persist."""
 
     @retry_decorator
     def _persist_run_single(self, run: Run) -> None:
         """Persist a run."""
-        run.reference_example_id = self.example_id
-        run_create = RunCreate(**run.dict(), session_name=self.session_name)
-=======
-    def ensure_tenant_id(self) -> str:
-        """Load or use the tenant ID."""
-        tenant_id = self.tenant_id or _get_tenant_id(
-            self.tenant_id, self._endpoint, self._headers
-        )
-        self.tenant_id = tenant_id
-        return tenant_id
-
-    @retry_decorator
-    def ensure_session(self) -> TracerSession:
-        """Upsert a session."""
-        if self.session is not None:
-            return self.session
-        tenant_id = self.ensure_tenant_id()
-        url = f"{self._endpoint}/sessions?upsert=true"
-        session_create = TracerSessionCreate(
-            name=self.session_name, extra=self.session_extra, tenant_id=tenant_id
-        )
-        response = None
-        try:
-            response = requests.post(
-                url,
-                data=session_create.json(),
-                headers=self._headers,
-            )
-            response.raise_for_status()
-        except HTTPError as e:
-            if response is not None and response.status_code == 500:
-                raise LangChainTracerAPIError(
-                    f"Failed to upsert session to LangChain API. {e}"
-                )
-            else:
-                raise LangChainTracerUserError(
-                    f"Failed to upsert session to LangChain API. {e}"
-                )
-        except Exception as e:
-            raise LangChainTracerError(
-                f"Failed to upsert session to LangChain API. {e}"
-            ) from e
-        self.session = TracerSession(**response.json())
-        return self.session
-
-    def _persist_run(self, run: Run) -> None:
-        """Persist a run."""
-
-    @retry_decorator
-    def _persist_run_single(self, run: Run) -> None:
-        """Persist a run."""
-        session = self.ensure_session()
         if run.parent_run_id is None:
             run.reference_example_id = self.example_id
         run_dict = run.dict()
         del run_dict["child_runs"]
-        run_create = RunCreate(**run_dict, session_id=session.id)
->>>>>>> 46b7181f
+        run_create = RunCreate(**run_dict, session_name=self.session_name)
         response = None
         try:
             # TODO: Add retries when async
@@ -235,7 +140,6 @@
                 raise LangChainTracerUserError(
                     f"Failed to persist run to LangChain API. {e}"
                 )
-<<<<<<< HEAD
         except Exception as e:
             raise LangChainTracerError(
                 f"Failed to persist run to LangChain API. {e}"
@@ -267,110 +171,40 @@
 
     def _on_llm_start(self, run: Run) -> None:
         """Persist an LLM run."""
-        self.executor.submit(self._persist_run_single, run)
+        self.executor.submit(self._persist_run_single, run.copy(deep=True))
 
     def _on_chat_model_start(self, run: Run) -> None:
         """Persist an LLM run."""
-        self.executor.submit(self._persist_run_single, run)
+        self.executor.submit(self._persist_run_single, run.copy(deep=True))
 
     def _on_llm_end(self, run: Run) -> None:
         """Process the LLM Run."""
-        self.executor.submit(self._update_run_single, run)
+        self.executor.submit(self._update_run_single, run.copy(deep=True))
 
     def _on_llm_error(self, run: Run) -> None:
         """Process the LLM Run upon error."""
-        self.executor.submit(self._update_run_single, run)
+        self.executor.submit(self._update_run_single, run.copy(deep=True))
 
     def _on_chain_start(self, run: Run) -> None:
         """Process the Chain Run upon start."""
-        self.executor.submit(self._persist_run_single, run)
+        self.executor.submit(self._persist_run_single, run.copy(deep=True))
 
     def _on_chain_end(self, run: Run) -> None:
         """Process the Chain Run."""
-        self.executor.submit(self._update_run_single, run)
+        self.executor.submit(self._update_run_single, run.copy(deep=True))
 
     def _on_chain_error(self, run: Run) -> None:
         """Process the Chain Run upon error."""
-        self.executor.submit(self._update_run_single, run)
+        self.executor.submit(self._update_run_single, run.copy(deep=True))
 
     def _on_tool_start(self, run: Run) -> None:
         """Process the Tool Run upon start."""
-        self.executor.submit(self._persist_run_single, run)
+        self.executor.submit(self._persist_run_single, run.copy(deep=True))
 
     def _on_tool_end(self, run: Run) -> None:
         """Process the Tool Run."""
-        self.executor.submit(self._update_run_single, run)
+        self.executor.submit(self._update_run_single, run.copy(deep=True))
 
     def _on_tool_error(self, run: Run) -> None:
         """Process the Tool Run upon error."""
-        self.executor.submit(self._update_run_single, run)
-=======
-        except Exception as e:
-            raise LangChainTracerError(
-                f"Failed to persist run to LangChain API. {e}"
-            ) from e
-
-    @retry_decorator
-    def _update_run_single(self, run: Run) -> None:
-        """Update a run."""
-        run_update = RunUpdate(**run.dict())
-        response = None
-        try:
-            response = requests.patch(
-                f"{self._endpoint}/runs/{run.id}",
-                data=run_update.json(),
-                headers=self._headers,
-            )
-            response.raise_for_status()
-        except HTTPError as e:
-            if response is not None and response.status_code == 500:
-                raise LangChainTracerAPIError(
-                    f"Failed to update run to LangChain API. {e}"
-                )
-            else:
-                raise LangChainTracerUserError(f"Failed to run to LangChain API. {e}")
-        except Exception as e:
-            raise LangChainTracerError(
-                f"Failed to update run to LangChain API. {e}"
-            ) from e
-
-    def _on_llm_start(self, run: Run) -> None:
-        """Persist an LLM run."""
-        self.executor.submit(self._persist_run_single, run.copy(deep=True))
-
-    def _on_chat_model_start(self, run: Run) -> None:
-        """Persist an LLM run."""
-        self.executor.submit(self._persist_run_single, run.copy(deep=True))
-
-    def _on_llm_end(self, run: Run) -> None:
-        """Process the LLM Run."""
-        self.executor.submit(self._update_run_single, run.copy(deep=True))
-
-    def _on_llm_error(self, run: Run) -> None:
-        """Process the LLM Run upon error."""
-        self.executor.submit(self._update_run_single, run.copy(deep=True))
-
-    def _on_chain_start(self, run: Run) -> None:
-        """Process the Chain Run upon start."""
-        self.executor.submit(self._persist_run_single, run.copy(deep=True))
-
-    def _on_chain_end(self, run: Run) -> None:
-        """Process the Chain Run."""
-        self.executor.submit(self._update_run_single, run.copy(deep=True))
-
-    def _on_chain_error(self, run: Run) -> None:
-        """Process the Chain Run upon error."""
-        self.executor.submit(self._update_run_single, run.copy(deep=True))
-
-    def _on_tool_start(self, run: Run) -> None:
-        """Process the Tool Run upon start."""
-        self.executor.submit(self._persist_run_single, run.copy(deep=True))
-
-    def _on_tool_end(self, run: Run) -> None:
-        """Process the Tool Run."""
-        self.executor.submit(self._update_run_single, run.copy(deep=True))
-
-    def _on_tool_error(self, run: Run) -> None:
-        """Process the Tool Run upon error."""
-        self.executor.submit(self._update_run_single, run.copy(deep=True))
->>>>>>> 46b7181f
+        self.executor.submit(self._update_run_single, run.copy(deep=True))