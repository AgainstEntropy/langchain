--- conflicted
+++ resolved
@@ -1,13 +1,8 @@
 """BasePrompt schema definition."""
 from abc import ABC, abstractmethod
-<<<<<<< HEAD
-from typing import Any, List, Union, Dict
-from pydantic import BaseModel, Field
-=======
-from typing import Any, Dict, List
+from typing import Any, Dict, List, Union
 
-from pydantic import BaseModel, root_validator
->>>>>>> 3eddbd11
+from pydantic import BaseModel, Field, root_validator
 
 from langchain.formatting import formatter
 
@@ -33,10 +28,10 @@
     except KeyError:
         raise ValueError("Invalid prompt schema.")
 
+
 class OutputParser(ABC):
     """Class to parse the output of an LLM call."""
 
-<<<<<<< HEAD
     @abstractmethod
     def parse(self, text: str) -> Union[str, List[str], Dict[str, str]]:
         """Parse the output of an LLM call."""
@@ -50,8 +45,6 @@
         return text
 
 
-=======
->>>>>>> 3eddbd11
 class BasePromptTemplate(BaseModel, ABC):
     """Base prompt should expose the format method, returning a prompt."""
 
