[tool.poetry]
name = "langchain"
<<<<<<< HEAD
version = "0.1.17rc1"
=======
version = "0.1.18"
>>>>>>> 080af0ec
description = "Building applications with LLMs through composability"
authors = []
license = "MIT"
readme = "README.md"
repository = "https://github.com/langchain-ai/langchain"

[tool.poetry.scripts]
langchain-server = "langchain.server:main"

[tool.poetry.dependencies]
python = ">=3.8.1,<4.0"
<<<<<<< HEAD
langchain-core = { version = "^0.1.47rc1", allow-prereleases = true }
=======
langchain-core = "^0.1.48"
>>>>>>> 080af0ec
langchain-text-splitters = ">=0.0.1,<0.1"
langchain-community = ">=0.0.37,<0.1"
langsmith = "^0.1.17"
pydantic = ">=1,<3"
SQLAlchemy = ">=1.4,<3"
requests = "^2"
PyYAML = ">=5.3"
numpy = "^1"
aiohttp = "^3.8.3"
tenacity = "^8.1.0"
azure-core = {version = "^1.26.4", optional=true}
tqdm = {version = ">=4.48.0", optional = true}
openapi-pydantic = {version = "^0.3.2", optional = true}
faiss-cpu = {version = "^1", optional = true}
manifest-ml = {version = "^0.0.1", optional = true}
transformers = {version = "^4", optional = true}
beautifulsoup4 = {version = "^4", optional = true}
torch = {version = ">=1,<3", optional = true}
jinja2 = {version = "^3", optional = true}
tiktoken = {version = ">=0.3.2,<0.6.0", optional = true, python=">=3.9"}
qdrant-client = {version = "^1.3.1", optional = true, python = ">=3.8.1,<3.12"}
dataclasses-json = ">= 0.5.7, < 0.7"
cohere = {version = ">=4,<6", optional = true}
openai = {version = "<2", optional = true}
nlpcloud = {version = "^1", optional = true}
huggingface_hub = {version = "^0", optional = true}
sentence-transformers = {version = "^2", optional = true}
arxiv = {version = "^1.4", optional = true}
pypdf = {version = "^3.4.0", optional = true}
aleph-alpha-client = {version="^2.15.0", optional = true}
pgvector = {version = "^0.1.6", optional = true}
async-timeout = {version = "^4.0.0", python = "<3.11"}
azure-identity = {version = "^1.12.0", optional=true}
atlassian-python-api = {version = "^3.36.0", optional=true}
html2text = {version="^2020.1.16", optional=true}
numexpr = {version="^2.8.6", optional=true}
azure-cosmos = {version="^4.4.0b1", optional=true}
jq = {version = "^1.4.1", optional = true}
pdfminer-six = {version = "^20221105", optional = true}
docarray = {version="^0.32.0", extras=["hnswlib"], optional=true}
lxml = {version = ">=4.9.3,<6.0", optional = true}
pymupdf = {version = "^1.22.3", optional = true}
rapidocr-onnxruntime = {version = "^1.3.2", optional = true, python = ">=3.8.1,<3.12"}
pypdfium2 = {version = "^4.10.0", optional = true}
gql = {version = "^3.4.1", optional = true}
pandas = {version = "^2.0.1", optional = true}
telethon = {version = "^1.28.5", optional = true}
chardet = {version="^5.1.0", optional=true}
requests-toolbelt = {version = "^1.0.0", optional = true}
openlm = {version = "^0.0.5", optional = true}
scikit-learn = {version = "^1.2.2", optional = true}
azure-ai-formrecognizer = {version = "^3.2.1", optional = true}
azure-cognitiveservices-speech = {version = "^1.28.0", optional = true}
py-trello = {version = "^0.19.0", optional = true}
bibtexparser = {version = "^1.4.0", optional = true}
pyspark = {version = "^3.4.0", optional = true}
clarifai = {version = ">=9.1.0", optional = true}
mwparserfromhell = {version = "^0.6.4", optional = true}
mwxml = {version = "^0.3.3", optional = true}
azure-search-documents = {version = "11.4.0b8", optional = true}
esprima = {version = "^4.0.1", optional = true}
streamlit = {version = "^1.18.0", optional = true, python = ">=3.8.1,<3.9.7 || >3.9.7,<4.0"}
psychicapi = {version = "^0.8.0", optional = true}
cassio = {version = "^0.1.0", optional = true}
sympy = {version = "^1.12", optional = true}
rapidfuzz = {version = "^3.1.1", optional = true}
jsonschema = {version = ">1", optional = true}
rank-bm25 = {version = "^0.2.2", optional = true}
geopandas = {version = "^0.13.1", optional = true}
gitpython = {version = "^3.1.32", optional = true}
feedparser = {version = "^6.0.10", optional = true}
newspaper3k = {version = "^0.2.8", optional = true}
xata = {version = "^1.0.0a7", optional = true}
xmltodict = {version = "^0.13.0", optional = true}
markdownify = {version = "^0.11.6", optional = true}
assemblyai = {version = "^0.17.0", optional = true}
dashvector = {version = "^1.0.1", optional = true}
sqlite-vss = {version = "^0.1.2", optional = true}
motor = {version = "^3.3.1", optional = true}
timescale-vector = {version = "^0.0.1", optional = true}
typer = {version= "^0.9.0", optional = true}
anthropic = {version = "^0.3.11", optional = true}
aiosqlite = {version = "^0.19.0", optional = true}
rspace_client = {version = "^2.5.0", optional = true}
upstash-redis = {version = "^0.15.0", optional = true}
azure-ai-textanalytics = {version = "^5.3.0", optional = true}
google-cloud-documentai = {version = "^2.20.1", optional = true}
fireworks-ai = {version = "^0.9.0", optional = true}
javelin-sdk = {version = "^0.1.8", optional = true}
hologres-vector = {version = "^0.0.6", optional = true}
praw = {version = "^7.7.1", optional = true}
msal = {version = "^1.25.0", optional = true}
databricks-vectorsearch = {version = "^0.21", optional = true}
couchbase = {version = "^4.1.9", optional = true}
dgml-utils = {version = "^0.3.0", optional = true}
datasets = {version = "^2.15.0", optional = true}
langchain-openai = {version = ">=0.0.2,<0.1", optional = true}
rdflib = {version = "7.0.0", optional = true}

[tool.poetry.group.test]
optional = true

[tool.poetry.group.test.dependencies]
# The only dependencies that should be added are
# dependencies used for running tests (e.g., pytest, freezegun, response).
# Any dependencies that do not meet that criteria will be removed.
pytest = "^7.3.0"
pytest-cov = "^4.0.0"
pytest-dotenv = "^0.5.2"
duckdb-engine = "^0.9.2"
pytest-watcher = "^0.2.6"
freezegun = "^1.2.2"
responses = "^0.22.0"
pytest-asyncio = "^0.23.2"
lark = "^1.1.5"
pandas = "^2.0.0"
pytest-mock  = "^3.10.0"
pytest-socket = "^0.6.0"
syrupy = "^4.0.2"
requests-mock = "^1.11.0"
langchain-core = {path = "../core", develop = true}
langchain-text-splitters = {path = "../text-splitters", develop = true}

[tool.poetry.group.codespell]
optional = true

[tool.poetry.group.codespell.dependencies]
codespell = "^2.2.0"

[tool.poetry.group.test_integration]
optional = true

[tool.poetry.group.test_integration.dependencies]
# Do not add dependencies in the test_integration group
# Instead:
# 1. Add an optional dependency to the main group
#       poetry add --optional [package name]
# 2. Add the package name to the extended_testing extra (find it below)
# 3. Relock the poetry file
#       poetry lock --no-update
# 4. Favor unit tests not integration tests.
#    Use the @pytest.mark.requires(pkg_name) decorator in unit_tests.
#    Your tests should not rely on network access, as it prevents other
#    developers from being able to easily run them.
#    Instead write unit tests that use the `responses` library or mock.patch with
#    fixtures. Keep the fixtures minimal.
# See the Contributing Guide for more instructions on working with optional dependencies.
# https://python.langchain.com/docs/contributing/code#working-with-optional-dependencies
pytest-vcr = "^1.0.2"
wrapt = "^1.15.0"
openai = "^1"
python-dotenv = "^1.0.0"
cassio = "^0.1.0"
tiktoken = ">=0.3.2,<0.6.0"
anthropic = "^0.3.11"
langchain-core = {path = "../core", develop = true}
langchain-community = {path = "../community", develop = true}
langchain-text-splitters = {path = "../text-splitters", develop = true}
langchainhub = "^0.1.15"

[tool.poetry.group.lint]
optional = true

[tool.poetry.group.lint.dependencies]
ruff = "^0.1.5"

[tool.poetry.group.typing]
optional = true

[tool.poetry.group.typing.dependencies]
mypy = "^1"
types-pyyaml = "^6.0.12.2"
types-requests = "^2.28.11.5"
types-toml = "^0.10.8.1"
types-redis = "^4.3.21.6"
types-pytz = "^2023.3.0.0"
types-chardet = "^5.0.4.6"
mypy-protobuf = "^3.0.0"
langchain-core = {path = "../core", develop = true}
langchain-community = {path = "../community", develop = true}
langchain-text-splitters = {path = "../text-splitters", develop = true}

[tool.poetry.group.dev]
optional = true

[tool.poetry.group.dev.dependencies]
jupyter = "^1.0.0"
playwright = "^1.28.0"
setuptools = "^67.6.1"
langchain-core = {path = "../core", develop = true}
langchain-community = {path = "../community", develop = true}
langchain-text-splitters = {path = "../text-splitters", develop = true}

[tool.poetry.extras]
llms = ["clarifai", "cohere", "openai", "openlm", "nlpcloud", "huggingface_hub", "manifest-ml", "torch", "transformers"]
qdrant = ["qdrant-client"]
openai = ["openai", "tiktoken"]
text_helpers = ["chardet"]
clarifai = ["clarifai"]
cohere = ["cohere"]
docarray = ["docarray"]
embeddings = ["sentence-transformers"]
javascript = ["esprima"]
azure = [
    "azure-identity",
    "azure-cosmos",
    "openai",
    "azure-core",
    "azure-ai-formrecognizer",
    "azure-cognitiveservices-speech",
    "azure-search-documents",
    "azure-ai-textanalytics",
]
all = []
cli = ["typer"]

# An extra used to be able to add extended testing.
# Please use new-line on formatting to make it easier to add new packages without
# merge-conflicts
extended_testing = [
 "aleph-alpha-client",
 "aiosqlite",
 "assemblyai",
 "beautifulsoup4",
 "bibtexparser",
 "cassio",
 "chardet",
 "datasets",
 "google-cloud-documentai",
 "esprima",
 "jq",
 "pdfminer-six",
 "pgvector",
 "pypdf",
 "pymupdf",
 "pypdfium2",
 "tqdm",
 "lxml",
 "atlassian-python-api",
 "mwparserfromhell",
 "mwxml",
 "msal",
 "pandas",
 "telethon",
 "psychicapi",
 "gql",
 "requests-toolbelt",
 "html2text",
 "numexpr",
 "py-trello",
 "scikit-learn",
 "streamlit",
 "pyspark",
 "openai",
 "sympy",
 "rapidfuzz",
 "jsonschema",
 "openai",
 "rank-bm25",
 "geopandas",
 "jinja2",
 "gitpython",
 "newspaper3k",
 "feedparser",
 "xata",
 "xmltodict",
 "faiss-cpu",
 "openapi-pydantic",
 "markdownify",
 "arxiv",
 "dashvector",
 "sqlite-vss",
 "rapidocr-onnxruntime",
 "motor",
 "timescale-vector",
 "anthropic",
 "upstash-redis",
 "rspace_client",
 "fireworks-ai",
 "javelin-sdk",
 "hologres-vector",
 "praw",
 "databricks-vectorsearch",
 "couchbase",
 "dgml-utils",
 "cohere",
 "langchain-openai",
 "rdflib",
]

[tool.ruff]
exclude = [
  "tests/integration_tests/examples/non-utf8-encoding.py",
]

[tool.ruff.lint]
select = [
  "E",  # pycodestyle
  "F",  # pyflakes
  "I",  # isort
  "T201", # print
]

[tool.mypy]
ignore_missing_imports = "True"
disallow_untyped_defs = "True"
exclude = ["notebooks", "examples", "example_data"]

[tool.coverage.run]
omit = [
    "tests/*",
]

[build-system]
requires = ["poetry-core>=1.0.0"]
build-backend = "poetry.core.masonry.api"

[tool.pytest.ini_options]
# --strict-markers will raise errors on unknown marks.
# https://docs.pytest.org/en/7.1.x/how-to/mark.html#raising-errors-on-unknown-marks
#
# https://docs.pytest.org/en/7.1.x/reference/reference.html
# --strict-config       any warnings encountered while parsing the `pytest`
#                       section of the configuration file raise errors.
#
# https://github.com/tophat/syrupy
# --snapshot-warn-unused    Prints a warning on unused snapshots rather than fail the test suite.
addopts = "--strict-markers --strict-config --durations=5 --snapshot-warn-unused -vv"
# Registering custom markers.
# https://docs.pytest.org/en/7.1.x/example/markers.html#registering-markers
markers = [
  "requires: mark tests as requiring a specific library",
  "scheduled: mark tests to run in scheduled testing",
  "compile: mark placeholder test used to compile integration tests without running them"
]
asyncio_mode = "auto"

[tool.codespell]
skip = '.git,*.pdf,*.svg,*.pdf,*.yaml,*.ipynb,poetry.lock,*.min.js,*.css,package-lock.json,example_data,_dist,examples,*.trig'
# Ignore latin etc
ignore-regex = '.*(Stati Uniti|Tense=Pres).*'
# whats is a typo but used frequently in queries so kept as is
# aapply - async apply
# unsecure - typo but part of API, decided to not bother for now
ignore-words-list = 'momento,collison,ned,foor,reworkd,parth,whats,aapply,mysogyny,unsecure,damon,crate,aadd,symbl,precesses,accademia,nin'<|MERGE_RESOLUTION|>--- conflicted
+++ resolved
@@ -1,10 +1,6 @@
 [tool.poetry]
 name = "langchain"
-<<<<<<< HEAD
-version = "0.1.17rc1"
-=======
 version = "0.1.18"
->>>>>>> 080af0ec
 description = "Building applications with LLMs through composability"
 authors = []
 license = "MIT"
@@ -16,11 +12,7 @@
 
 [tool.poetry.dependencies]
 python = ">=3.8.1,<4.0"
-<<<<<<< HEAD
-langchain-core = { version = "^0.1.47rc1", allow-prereleases = true }
-=======
 langchain-core = "^0.1.48"
->>>>>>> 080af0ec
 langchain-text-splitters = ">=0.0.1,<0.1"
 langchain-community = ">=0.0.37,<0.1"
 langsmith = "^0.1.17"
